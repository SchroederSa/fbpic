--- conflicted
+++ resolved
@@ -32,34 +32,22 @@
     - shell: bash -eo pipefail -l {0}
       name: Install dependencies
       run: |
-<<<<<<< HEAD
-        conda install --yes -c conda-forge mamba
-        mamba install --yes -c conda-forge "numba<0.49" pip scipy h5py mkl pytest pyflakes python=${{ matrix.python-version }} mpich mpi4py openpmd-viewer
+        conda install --yes -c conda-forge numba scipy h5py mkl mpich mpi4py matplotlib python=${{ matrix.python-version }};
+        pip install openPMD-viewer pytest pyflakes;
         python -m pip install .
 
     - shell: bash -eo pipefail -l {0}
-=======
-        conda install --yes -c conda-forge numba scipy h5py mkl mpich mpi4py matplotlib python=${{ matrix.python-version }};
-        pip install openPMD-viewer pytest pyflakes;
-        python setup.py install
-    - shell: bash -l {0}
->>>>>>> 36351459
       name: pyflakes
       run: python -m pyflakes .
 
     - shell: bash -eo pipefail -l {0}
       name: FBPIC physics tests
-<<<<<<< HEAD
-      run: python setup.py test
-    - shell: bash -eo pipefail -l {0}
-=======
       run: |
         export NUMBA_THREADING_LAYER=omp;
         export MKL_NUM_THREADS=2;
         export NUMBA_NUM_THREADS=2;
         python -m pytest tests --ignore=tests/unautomated
-    - shell: bash -l {0}
->>>>>>> 36351459
+    - shell: bash -eo pipefail -l {0}
       name: PICMI test
       run: |
         pip install wget picmistandard numexpr periodictable
