--- conflicted
+++ resolved
@@ -43,11 +43,7 @@
 use_cuda = False
 
 # Simulation box
-<<<<<<< HEAD
-Nz = 100
-=======
 Nz = 200
->>>>>>> 146c92dd
 zmin = -20.e-6
 zmax = 20.e-6
 Nr = 25
@@ -76,11 +72,7 @@
     # (because the envelope uses a_old, which might not fit inside the window)
     dt = (zmax-zmin)*1./c/Nz
     # Test modes up to m=1
-<<<<<<< HEAD
-    for m in range(0, 1):
-=======
     for m in [-1, 0, 1]:
->>>>>>> 146c92dd
 
         print('')
         print('Testing mode m=%d' %m)
@@ -98,11 +90,7 @@
     # Choose the regular timestep (required by moving window)
     dt = (zmax-zmin)*1./c/Nz
     # Test modes up to m=1
-<<<<<<< HEAD
-    for m in range(0, 1):
-=======
     for m in [-1, 0, 1]:
->>>>>>> 146c92dd
 
         print('')
         print('Testing mode m=%d' %m)
