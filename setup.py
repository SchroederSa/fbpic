from setuptools import setup
import fbpic # In order to extract the version number

# Obtain the long description from README.md
with open('README.md') as f :
    long_description = f.read()

setup(
    name='fbpic',
    install_requires=['numpy', 'scipy', 'matplotlib',
                      'pyfftw', 'h5py', 'datetime' ],
    version=fbpic.__version__,
    author='Remi Lehe',
    author_email='remi.lehe@normalesup.org',
    packages=['fbpic', 'fbpic.particles', 'fbpic.fields',
<<<<<<< HEAD
              'fbpic.openpmd_diag', 'fbpic.lpa_utils'],
=======
              'fbpic.fields.spectral_transform', 'fbpic.openpmd_diag'],
>>>>>>> 34c004e4
    description='Fourier-Bessel Particle-In-Cell code',
    long_description = long_description,
    platforms='Linux, MacOSX',
    url='http://bitbucket.org/remilehe/fbpic'
)<|MERGE_RESOLUTION|>--- conflicted
+++ resolved
@@ -13,11 +13,8 @@
     author='Remi Lehe',
     author_email='remi.lehe@normalesup.org',
     packages=['fbpic', 'fbpic.particles', 'fbpic.fields',
-<<<<<<< HEAD
-              'fbpic.openpmd_diag', 'fbpic.lpa_utils'],
-=======
-              'fbpic.fields.spectral_transform', 'fbpic.openpmd_diag'],
->>>>>>> 34c004e4
+                'fbpic.fields.spectral_transform', 'fbpic.openpmd_diag',
+                'fbpic.lpa_utils'],
     description='Fourier-Bessel Particle-In-Cell code',
     long_description = long_description,
     platforms='Linux, MacOSX',
