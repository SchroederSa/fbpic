# Copyright 2016, FBPIC contributors
# Authors: Remi Lehe, Manuel Kirchen, Kevin Peters, Soeren Jalas
# License: 3-Clause-BSD-LBNL
"""
Fourier-Bessel Particle-In-Cell (FB-PIC) main file

This file steers and controls the simulation.
"""
# When cuda is available, select one GPU per mpi process
# (This needs to be done before the other imports,
# as it sets the cuda context)
from mpi4py import MPI
# Check if CUDA is available, then import CUDA functions
from .cuda_utils import cuda_installed
if cuda_installed:
    from .cuda_utils import send_data_to_gpu, \
                receive_data_from_gpu, mpi_select_gpus
    mpi_select_gpus( MPI )

# Import the rest of the requirements
import sys, time
from scipy.constants import m_e, m_p, e, c
from .particles import Particles
from .lpa_utils.boosted_frame import BoostConverter
from .fields import Fields
from .boundaries import BoundaryCommunicator, MovingWindow

class Simulation(object):
    """
    Top-level simulation class that contains all the simulation
    data, as well as the methods to perform the PIC cycle.

    The `Simulation` class has several important attributes:

    - `fld`, a `Fields` object which contains the field information
    - `ptcl`, a list of `Particles` objects (one per species)
    - `diags`, a list of diagnostics to be run during the simulation
    - `comm`, a `BoundaryCommunicator`, which contains the MPI decomposition
    """

    def __init__(self, Nz, zmax, Nr, rmax, Nm, dt, p_zmin, p_zmax,
                 p_rmin, p_rmax, p_nz, p_nr, p_nt, n_e, zmin=0.,
                 n_order=-1, dens_func=None, filter_currents=True,
                 v_comoving=None, use_galilean=False,
                 initialize_ions=False, use_cuda=False,
                 n_guard=None, n_damp=30, exchange_period=None,
                 current_corr_type='cross-deposition', boundaries='periodic',
                 gamma_boost=None, use_all_mpi_ranks=True,
                 particle_shape='linear' ):
        """
        Initializes a simulation, by creating the following structures:

        - the `Fields` object, which contains the field data on the grids
        - a set of electrons
        - a set of ions (if initialize_ions is True)

        Parameters
        ----------
        Nz: int
            The number of gridpoints along z
        Nr: int
            The number of gridpoints along r

        zmax: float
            The position of the edge of the simulation in z
            (More precisely, the position of the edge of the last cell)
        rmax: float
            The position of the edge of the simulation in r
            (More precisely, the position of the edge of the last
            cell)

        Nm: int
            The number of azimuthal modes taken into account

        dt: float
            The timestep of the simulation

        p_zmin: float
            The minimal z position above which the particles are initialized
        p_zmax: float
            The maximal z position below which the particles are initialized
        p_rmin: float
            The minimal r position above which the particles are initialized
        p_rmax: float
            The maximal r position below which the particles are initialized

        p_nz: int
            The number of macroparticles per cell along the z direction
        p_nr: int
            The number of macroparticles per cell along the r direction
        p_nt: int
            The number of macroparticles along the theta direction

        n_e: float (in particles per m^3)
           Peak density of the electrons

        n_order: int, optional
           The order of the stencil for the z derivatives.
           Use -1 for infinite order, otherwise use a positive, even
           number. In this case, the stencil extends up to approx.
           2*n_order cells on each side. (A finite order stencil
           is required to have a localized field push that allows
           to do simulations in parallel on multiple MPI ranks)

        zmin: float, optional
           The position of the edge of the simulation box.
           (More precisely, the position of the edge of the first cell)

        dens_func: callable, optional
           A function of the form:
           def dens_func( z, r ) ...
           where z and r are 1d arrays, and which returns
           a 1d array containing the density *relative to n*
           (i.e. a number between 0 and 1) at the given positions

        initialize_ions: bool, optional
           Whether to initialize the neutralizing ions
        filter_currents: bool, optional
            Whether to filter the currents and charge in k space

        v_comoving: float or None, optional
            If this variable is None, the standard PSATD is used (default).
            Otherwise, the current is assumed to be "comoving",
            i.e. constant with respect to (z - v_comoving * t).
            This can be done in two ways: either by
            - Using a PSATD scheme that takes this hypothesis into account
            - Solving the PSATD scheme in a Galilean frame
        use_galilean: bool, optional
            Determines which one of the two above schemes is used
            When use_galilean is true, the whole grid moves
            with a speed v_comoving

        use_cuda: bool, optional
            Wether to use CUDA (GPU) acceleration

        n_guard: int, optional
            Number of guard cells to use at the left and right of
            a domain, when performing parallel (MPI) computation
            or when using open boundaries. Defaults to None, which
            calculates the required guard cells for n_order
            automatically (approx 2*n_order). If no MPI is used and
            in the case of open boundaries with an infinite order stencil,
            n_guard defaults to 30, if not set otherwise.
        n_damp : int, optional
            Number of damping guard cells at the left and right of a
            simulation box if a moving window is attached. The guard
            region at these areas (left / right of moving window) is
            extended by n_damp (N=n_guard+n_damp) in order to smoothly
            damp the fields such that they do not wrap around.
            (Defaults to 30)
        exchange_period: int, optional
            Number of iterations before which the particles are exchanged.
            If set to None, the maximum exchange period is calculated
            automatically: Within exchange_period timesteps, the
            particles should never be able to travel more than
            (n_guard - particle_shape order) cells. (Setting exchange_period
            to small values can substantially affect the performance)

        boundaries: string, optional
            Indicates how to exchange the fields at the left and right
            boundaries of the global simulation box.
            Either 'periodic' or 'open'

        current_corr_type: string, optional
            The method used in order to ensure that the continuity equation
            is satisfied. Either `curl-free` or `cross-deposition`.
            `curl-free` is faster but less local (should not be used with MPI)

        gamma_boost : float, optional
            When initializing the laser in a boosted frame, set the
            value of `gamma_boost` to the corresponding Lorentz factor.
            All the other quantities (zmin, zmax, n_e, etc.) are to be given
            in the lab frame.

        use_all_mpi_ranks: bool, optional
            When launching the simulation with mpirun:

            - if `use_all_mpi_ranks` is True (default):
              All the MPI ranks will contribute to the same simulation,
              using domain-decomposition to share the work.
            - if `use_all_mpi_ranks` is False:
              Each MPI rank will run an independent simulation.
              This can be useful when running parameter scans. In this case,
              make sure that your input script is written so that the input
              parameters and output folder depend on the MPI rank.

        particle_shape: str, optional
            Set the particle shape for the charge/current deposition.
            Possible values are 'cubic', 'linear' and 'linear_non_atomic'.
            While 'cubic' corresponds to third order shapes and 'linear'
            to first order shapes, 'linear_non_atomic' uses an equivalent
            deposition scheme to 'linear' which avoids atomics on the GPU.
        """
        # Check whether to use cuda
        self.use_cuda = use_cuda
        if (use_cuda==True) and (cuda_installed==False):
            print('*** Cuda not available for the simulation.')
            print('*** Performing the simulation on CPU.')
            self.use_cuda = False

        # Register the comoving parameters
        self.v_comoving = v_comoving
        self.use_galilean = use_galilean
        if v_comoving is None:
            self.use_galilean = False

        # Register the current correction type
        if current_corr_type in ['curl-free', 'cross-deposition']:
            self.current_corr_type = current_corr_type
        else:
            raise ValueError('Unkown current correction:%s' %current_corr_type)

        # When running the simulation in a boosted frame, convert the arguments
        uz_m = 0.   # Mean normalized momentum of the particles
        if gamma_boost is not None:
            boost = BoostConverter( gamma_boost )
            zmin, zmax, dt = boost.copropag_length([ zmin, zmax, dt ])
            p_zmin, p_zmax = boost.static_length([ p_zmin, p_zmax ])
            n_e, = boost.static_density([ n_e ])
            uz_m, = boost.longitudinal_momentum([ uz_m ])

        # Initialize the boundary communicator
        self.comm = BoundaryCommunicator( Nz, zmin, zmax, Nr, rmax, Nm, dt,
            boundaries, n_order, n_guard, n_damp, exchange_period,
            use_all_mpi_ranks )
        print_simulation_setup( self.comm, self.use_cuda )
        # Modify domain region
        zmin, zmax, p_zmin, p_zmax, Nz = \
              self.comm.divide_into_domain(zmin, zmax, p_zmin, p_zmax)

        # Initialize the field structure
        self.fld = Fields( Nz, zmax, Nr, rmax, Nm, dt,
                    n_order=n_order, zmin=zmin,
                    v_comoving=v_comoving,
                    use_galilean=use_galilean,
                    use_cuda=self.use_cuda )

        # Modify the input parameters p_zmin, p_zmax, r_zmin, r_zmax, so that
        # they fall exactly on the grid, and infer the number of particles
        p_zmin, p_zmax, Npz = adapt_to_grid( self.fld.interp[0].z,
                                p_zmin, p_zmax, p_nz )
        p_rmin, p_rmax, Npr = adapt_to_grid( self.fld.interp[0].r,
                                p_rmin, p_rmax, p_nr )

        # Initialize the electrons and the ions
        grid_shape = self.fld.interp[0].Ez.shape
        self.ptcl = [
            Particles( q=-e, m=m_e, n=n_e, Npz=Npz, zmin=p_zmin,
                       zmax=p_zmax, Npr=Npr, rmin=p_rmin, rmax=p_rmax,
                       Nptheta=p_nt, dt=dt, dens_func=dens_func,
                       use_cuda=self.use_cuda, uz_m=uz_m,
                       grid_shape=grid_shape, particle_shape=particle_shape) ]
        if initialize_ions :
            self.ptcl.append(
                Particles(q=e, m=m_p, n=n_e, Npz=Npz, zmin=p_zmin,
                          zmax=p_zmax, Npr=Npr, rmin=p_rmin, rmax=p_rmax,
                          Nptheta=p_nt, dt=dt, dens_func=dens_func,
                          use_cuda=self.use_cuda, uz_m=uz_m,
                          grid_shape=grid_shape,
                          particle_shape=particle_shape ) )

        # Register the number of particles per cell along z, and dt
        # (Necessary for the moving window)
        self.dt = dt
        self.p_nz = p_nz
        # Register the time and the iteration
        self.time = 0.
        self.iteration = 0
        # Register the filtering flag
        self.filter_currents = filter_currents

        # Initialize an empty list of external fields
        self.external_fields = []
        # Initialize an empty list of diagnostics and checkpoints
        # (Checkpoints are used for restarting the simulation)
        self.diags = []
        self.checkpoints = []
        # Initialize an empty list of laser antennas
        self.laser_antennas = []

    def step(self, N=1, correct_currents=True,
            correct_divE=False, use_true_rho=False,
            move_positions=True, move_momenta=True, show_progress=True):
        """
        Perform N PIC cycles.

        Parameters
        ----------
        N: int, optional
            The number of timesteps to take
            Default: N=1

        correct_currents: bool, optional
            Whether to correct the currents in spectral space

        correct_divE: bool, optional
            Whether to correct the divergence of E in spectral space

        use_true_rho: bool, optional
            Wether to use the true rho deposited on the grid for the
            field push or not. (requires initialize_ions = True)

        move_positions: bool, optional
            Whether to move or freeze the particles' positions

        move_momenta: bool, optional
            Whether to move or freeze the particles' momenta

        show_progress: bool, optional
            Whether to show a progression bar
        """
        # Shortcuts
        ptcl = self.ptcl
        fld = self.fld
        dt = self.dt
        # Measure the time taken by the PIC cycle
        measured_start = time.time()

        # Send simulation data to GPU (if CUDA is used)
        if self.use_cuda:
            send_data_to_gpu(self)

        # Beginning of the N iterations
        # -----------------------------

        # Loop over timesteps
        for i_step in range(N):

            # Messages and diagnostics
            # ------------------------

            # Show a progression bar
            if show_progress and self.comm.rank==0:
                progression_bar( i_step, N, measured_start )

            # Run the diagnostics
            # (E, B, rho, x are defined at time n; J, p at time n-1/2)
            for diag in self.diags:
                # Check if the diagnostic should be written at this iteration
                # and write it, if it is the case.
                # (If needed: bring rho/J from spectral space, where they
                # were smoothed/corrected, and copy the data from the GPU.)
                diag.write( self.iteration )

            # Exchanges to prepare for this iteration
            # ---------------------------------------

            # Exchange the fields (E,B) in the guard cells between MPI domains
            self.comm.exchange_fields(fld.interp, 'E', 'replace')
            self.comm.exchange_fields(fld.interp, 'B', 'replace')

            # Check whether this iteration involves particle exchange.
            # Note: Particle exchange is imposed at the first iteration
            # of this loop (i_step == 0) in order to ensure that all
            # particles are inside the box, and that 'rho_prev' is correct
            if self.iteration % self.comm.exchange_period == 0 or i_step == 0:
                # Particle exchange includes MPI exchange of particles, removal
                # of out-of-box particles and (if there is a moving window)
                # injection of new particles by the moving window.
                # (In the case of single-proc periodic simulations, particles
                # are shifted by one box length, so they remain inside the box)
                for species in self.ptcl:
                    self.comm.exchange_particles(species, fld, self.time)
                # Set again the number of cells to be injected to 0
                # (This number is incremented when `move_grids` is called)
                if self.comm.moving_win is not None:
                    self.comm.moving_win.nz_inject = 0

                # Reproject the charge on the interpolation grid
                # (Since particles have been removed / added to the simulation;
                # otherwise rho_prev is obtained from the previous iteration)
                self.deposit('rho_prev')

            # Main PIC iteration
            # ------------------

            # Gather the fields from the grid at t = n dt
            for species in ptcl:
                species.gather( fld.interp )
            # Apply the external fields at t = n dt
            for ext_field in self.external_fields:
                ext_field.apply_expression( self.ptcl, self.time )

            # Ionize the particles at t = n dt
            # (if the species is not ionizable, `handle_ionization` skips it)
            for species in ptcl:
                species.handle_ionization()

            # Push the particles' positions and velocities to t = (n+1/2) dt
            if move_momenta:
                for species in ptcl:
                    species.push_p()
            if move_positions:
                for species in ptcl:
                    species.push_x( 0.5*dt )
            # Get positions/velocities for antenna particles at t = (n+1/2) dt
            for antenna in self.laser_antennas:
                antenna.update_v( self.time + 0.5*dt )
                antenna.push_x( 0.5*dt )
            # Shift the boundaries of the grid for the Galilean frame
            if self.use_galilean:
                self.shift_galilean_boundaries()

            # Get the current at t = (n+1/2) dt
            self.deposit('J')
            # Perform cross-deposition if needed
            if correct_currents and self.current_corr_type=='cross-deposition':
                self.cross_deposit( move_positions )

            # Push the particles' positions to t = (n+1) dt
            if move_positions:
                for species in ptcl:
                    species.push_x( 0.5*dt )
            # Get positions for antenna particles at t = (n+1) dt
            for antenna in self.laser_antennas:
                antenna.push_x( 0.5*dt )
            # Shift the boundaries of the grid for the Galilean frame
            if self.use_galilean:
                self.shift_galilean_boundaries()

            # Get the charge density at t = (n+1) dt
            self.deposit('rho_next')
            # Correct the currents (requires rho at t = (n+1) dt )
            if correct_currents:
<<<<<<< HEAD
                fld.correct_currents()
                if self.comm.size > 1:
                    # Exchange the corrected J between domains
                    fld.spect2interp('J')
                    self.comm.exchange_fields(fld.interp, 'J', 'replace')
                    fld.interp2spect('J')
=======
                fld.correct_currents( self.current_corr_type )
>>>>>>> 22f2ee91

            # Damp the fields in the guard cells
            self.comm.damp_guard_EB( fld.interp )
            # Get the damped fields on the spectral grid at t = n dt
            fld.interp2spect('E')
            fld.interp2spect('B')
            # Push the fields E and B on the spectral grid to t = (n+1) dt
            fld.push( use_true_rho )
            if correct_divE:
                fld.correct_divE()
            # Move the grids if needed
            if self.comm.moving_win is not None:
                # Shift the fields is spectral space and update positions of
                # the interpolation grids
                self.comm.move_grids(fld, dt, self.time)
            # Get the fields E and B on the interpolation grid at t = (n+1) dt
            fld.spect2interp('E')
            fld.spect2interp('B')

            # Increment the global time and iteration
            self.time += dt
            self.iteration += 1

            # Write the checkpoints if needed
            for checkpoint in self.checkpoints:
                checkpoint.write( self.iteration )

        # End of the N iterations
        # -----------------------

        # Finalize PIC loop
        # Get the charge density and the current from spectral space.
        fld.spect2interp('J')
        fld.spect2interp('rho_prev')

        # Receive simulation data from GPU (if CUDA is used)
        if self.use_cuda:
            receive_data_from_gpu(self)

        # Print the measured time taken by the PIC cycle
        if show_progress and (self.comm.rank==0):
            measured_duration = time.time() - measured_start
            m, s = divmod(measured_duration, 60)
            h, m = divmod(m, 60)
            print('\n Time taken by the loop: %d:%02d:%02d\n' % (h, m, s))

    def deposit( self, fieldtype ):
        """
        Deposit the charge or the currents to the interpolation grid
        and then to the spectral grid.

        Parameters
        ----------
        fieldtype: str
            The designation of the spectral field that
            should be changed by the deposition
            Either 'rho_prev', 'rho_next' or 'J'
            (or 'rho_next_xy' and 'rho_next_z' for cross-deposition)
        """
        # Shortcut
        fld = self.fld

        # Deposit charge or currents on the interpolation grid

        # Charge
        if fieldtype in ['rho_prev', 'rho_next', 'rho_next_xy', 'rho_next_z']:
            fld.erase('rho')
            # Deposit the particle charge
            for species in self.ptcl:
                species.deposit( fld, 'rho' )
            # Deposit the charge of the virtual particles in the antenna
            for antenna in self.laser_antennas:
                antenna.deposit( fld, 'rho', self.comm )
            # Divide by cell volume
            fld.divide_by_volume('rho')
            # Exchange the charge density of the guard cells between domains
            self.comm.exchange_fields(fld.interp, 'rho', 'add')

        # Currents
        elif fieldtype == 'J':
            fld.erase('J')
            # Deposit the particle current
            for species in self.ptcl:
                species.deposit( fld, 'J' )
            # Deposit the current of the virtual particles in the antenna
            for antenna in self.laser_antennas:
                antenna.deposit( fld, 'J', self.comm )
            # Divide by cell volume
            fld.divide_by_volume('J')
            # Exchange the current of the guard cells between domains
            self.comm.exchange_fields(fld.interp, 'J', 'add')
        else:
            raise ValueError('Unknown fieldtype: %s' %fieldtype)

        # Get the charge or currents on the spectral grid
        fld.interp2spect( fieldtype )
        if self.filter_currents:
            fld.filter_spect( fieldtype )

    def cross_deposit( self, move_positions ):
        """
        Perform cross-deposition. This function should be called
        when the particles are at time n+1/2.

        Parameters
        ----------
        move_positions:bool
            Whether to move the positions of regular particles
        """
        dt = self.dt

        # Push the particles: z[n+1/2], x[n+1/2] => z[n], x[n+1]
        if move_positions:
            for species in self.ptcl:
                species.push_x( 0.5*dt, x_push= 1., y_push= 1., z_push= -1. )
        for antenna in self.laser_antennas:
            antenna.push_x( 0.5*dt, x_push= 1., y_push= 1., z_push= -1. )
        # Deposit rho_next_xy
        self.deposit( 'rho_next_xy' )

        # Push the particles: z[n], x[n+1] => z[n+1], x[n]
        if move_positions:
            for species in self.ptcl:
                species.push_x(dt, x_push= -1., y_push= -1., z_push= 1.)
        for antenna in self.laser_antennas:
            antenna.push_x(dt, x_push= -1., y_push= -1., z_push= 1.)
        # Deposit rho_next_z
        self.deposit( 'rho_next_z' )

        # Push the particles: z[n+1], x[n] => z[n+1/2], x[n+1/2]
        if move_positions:
            for species in self.ptcl:
                species.push_x(0.5*dt, x_push= 1., y_push= 1., z_push= -1.)
        for antenna in self.laser_antennas:
            antenna.push_x(0.5*dt, x_push= 1., y_push= 1., z_push= -1.)

    def shift_galilean_boundaries(self):
        """
        Shift the interpolation grids by v_comoving over
        a half-timestep. (The arrays of values are unchanged,
        only position attributes are changed.)

        With the Galilean frame, in principle everything should
        be solved in variables xi = z - v_comoving t, and -v_comoving
        should be added to the motion of the particles. However, it
        is equivalent to, instead, shift the boundaries of the grid.
        """
        # Calculate shift distance over a half timestep
        shift_distance = self.v_comoving * 0.5 * self.dt
        # Shift the boundaries of the grid
        for m in range(self.fld.Nm):
            self.fld.interp[m].zmin += shift_distance
            self.fld.interp[m].zmax += shift_distance
            self.fld.interp[m].z += shift_distance

    def set_moving_window( self, v=c, ux_m=0., uy_m=0., uz_m=0.,
                  ux_th=0., uy_th=0., uz_th=0., gamma_boost=None ):
        """
        Initializes a moving window for the simulation.

        Parameters
        ----------
        v: float (in meters per seconds), optional
            The speed of the moving window

        ux_m: float (dimensionless), optional
           Normalized mean momenta of the injected particles along x
        uy_m: float (dimensionless), optional
           Normalized mean momenta of the injected particles along y
        uz_m: float (dimensionless), optional
           Normalized mean momenta of the injected particles along z

        ux_th: float (dimensionless), optional
           Normalized thermal momenta of the injected particles along x
        uy_th: float (dimensionless), optional
           Normalized thermal momenta of the injected particles along y
        uz_th: float (dimensionless), optional
           Normalized thermal momenta of the injected particles along z

        gamma_boost : float, optional
            When initializing a moving window in a boosted frame, set the
            value of `gamma_boost` to the corresponding Lorentz factor.
            Quantities like uz_m of the injected particles will be
            automatically Lorentz-transformed.
            (uz_m is to be given in the lab frame ; for the moment, this
            will not work if any of ux_th, uy_th, uz_th, ux_m, uy_m is nonzero)
        """
        # Attach the moving window to the boundary communicator
        self.comm.moving_win = MovingWindow( self.fld.interp, self.comm,
            self.dt, self.ptcl, v, self.p_nz, self.time,
            ux_m, uy_m, uz_m, ux_th, uy_th, uz_th, gamma_boost )

def progression_bar( i, Ntot, measured_start, Nbars=50, char='-'):
    """
    Shows a progression bar with Nbars and the remaining
    simulation time.
    """
    nbars = int( (i+1)*1./Ntot*Nbars )
    sys.stdout.write('\r[' + nbars*char )
    sys.stdout.write((Nbars-nbars)*' ' + ']')
    sys.stdout.write(' %d/%d' %(i,Ntot))
    # Estimated time in seconds until it will finish (linear interpolation)
    eta = (((float(Ntot)/(i+1.))-1.)*(time.time()-measured_start))
    # Conversion to H:M:S
    m, s = divmod(eta, 60)
    h, m = divmod(m, 60)
    sys.stdout.write(', %d:%02d:%02d left' % (h, m, s))
    sys.stdout.flush()

def print_simulation_setup( comm, use_cuda ):
    """
    Print message about the number of proc and
    whether it is using GPU or CPU.

    Parameters
    ----------
    comm: an fbpic BoundaryCommunicator object
        Contains the information on the MPI decomposition

    use_cuda: bool
        Whether the simulation is set up to use CUDA
    """
    if comm.rank == 0:
        if use_cuda:
            message = "\nRunning FBPIC on GPU "
        else:
            message = "\nRunning FBPIC on CPU "
        message += "with %d proc.\n" %comm.size
        print( message )

def adapt_to_grid( x, p_xmin, p_xmax, p_nx, ncells_empty=0 ):
    """
    Adapt p_xmin and p_xmax, so that they fall exactly on the grid x
    Return the total number of particles, assuming p_nx particles
    per gridpoint

    Parameters
    ----------
    x: 1darray
        The positions of the gridpoints along the x direction

    p_xmin, p_xmax: float
        The minimal and maximal position of the particles
        These may not fall exactly on the grid

    p_nx: int
        Number of particle per gridpoint

    ncells_empty: int
        Number of empty cells at the righthand side of the box
        (Typically used when using a moving window)

    Returns
    -------
    A tuple with:
       - p_xmin: a float that falls exactly on the grid
       - p_xmax: a float that falls exactly on the grid
       - Npx: the total number of particles
    """

    # Find the max and the step of the array
    xmin = x.min()
    xmax = x.max()
    dx = x[1] - x[0]

    # Do not load particles below the lower bound of the box
    if p_xmin < xmin - 0.5*dx:
        p_xmin = xmin - 0.5*dx
    # Do not load particles in the two last upper cells
    # (This is because the charge density may extend over these cells
    # when it is smoothed. If particles are loaded closer to the right
    # boundary, this extended charge density can wrap around and appear
    # at the left boundary.)
    if p_xmax > xmax + (0.5-ncells_empty)*dx:
        p_xmax = xmax + (0.5-ncells_empty)*dx

    # Find the gridpoints on which the particles should be loaded
    x_load = x[ ( x > p_xmin ) & ( x < p_xmax ) ]
    # Deduce the total number of particles
    Npx = len(x_load) * p_nx
    # Reajust p_xmin and p_xmanx so that they match the grid
    if Npx > 0:
        p_xmin = x_load.min() - 0.5*dx
        p_xmax = x_load.max() + 0.5*dx

    return( p_xmin, p_xmax, Npx )<|MERGE_RESOLUTION|>--- conflicted
+++ resolved
@@ -422,16 +422,12 @@
             self.deposit('rho_next')
             # Correct the currents (requires rho at t = (n+1) dt )
             if correct_currents:
-<<<<<<< HEAD
-                fld.correct_currents()
+                fld.correct_currents( self.current_corr_type )
                 if self.comm.size > 1:
                     # Exchange the corrected J between domains
                     fld.spect2interp('J')
-                    self.comm.exchange_fields(fld.interp, 'J', 'replace')
+                    self.comm.exchange_fields(fld.interp, 'J', 'add')
                     fld.interp2spect('J')
-=======
-                fld.correct_currents( self.current_corr_type )
->>>>>>> 22f2ee91
 
             # Damp the fields in the guard cells
             self.comm.damp_guard_EB( fld.interp )
@@ -507,8 +503,6 @@
                 antenna.deposit( fld, 'rho', self.comm )
             # Divide by cell volume
             fld.divide_by_volume('rho')
-            # Exchange the charge density of the guard cells between domains
-            self.comm.exchange_fields(fld.interp, 'rho', 'add')
 
         # Currents
         elif fieldtype == 'J':
@@ -521,8 +515,7 @@
                 antenna.deposit( fld, 'J', self.comm )
             # Divide by cell volume
             fld.divide_by_volume('J')
-            # Exchange the current of the guard cells between domains
-            self.comm.exchange_fields(fld.interp, 'J', 'add')
+            
         else:
             raise ValueError('Unknown fieldtype: %s' %fieldtype)
 
