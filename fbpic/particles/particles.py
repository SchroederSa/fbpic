--- conflicted
+++ resolved
@@ -625,11 +625,7 @@
                     self.q, self.m, self.Ntot, self.dt )
 
 
-<<<<<<< HEAD
-    def push_p_with_envelope( self , t, timestep = None, keep_momentum = True):
-=======
-    def push_p_with_envelope( self , t, timestep=None, keep_momentum=True):
->>>>>>> 7019c6cd
+    def push_p_with_envelope( self, t, timestep=None, keep_momentum=True):
         """
         Advance the particles' momenta over one timestep, using a slightly
         modified Vay pusher to comply with the fact that gamma has to include
@@ -645,8 +641,6 @@
         t: float
             The current simulation time
             (Useful for particles that are ballistic before a given plane)
-<<<<<<< HEAD
-=======
 
         timestep : float
             The timestep by which the momenta is advanced
@@ -654,7 +648,6 @@
         keep_momentum : boolean
             Whether or not to register the new momentum obtained in the
             particles, or only the new gamma.
->>>>>>> 7019c6cd
         """
         # Skip push for neutral particles (e.g. photons)
         if self.q == 0:
@@ -739,14 +732,10 @@
                     keep_momentum = keep_momentum )
 
     def update_inv_gamma(self):
-<<<<<<< HEAD
-
-=======
         """
         Recompute the gamma factor of the particles, taking into account
         the quiver motion from the envelope 'a' field.
         """
->>>>>>> 7019c6cd
         # GPU (CUDA) version
         if self.use_cuda:
             # Get the threads per block and the blocks per grid
@@ -946,11 +935,7 @@
                                    but is `%s`" % self.particle_shape)
 
 
-<<<<<<< HEAD
-    def gather_envelope(self, fld, averaging=False):
-=======
     def gather_envelope(self, fld, gather_gradient, average_a2):
->>>>>>> 7019c6cd
         """
         Gather the envelope fields onto the macroparticles
 
@@ -973,21 +958,13 @@
         if self.q == 0:
             return
         # Obtain the global arrays so we can use a single array
-<<<<<<< HEAD
-        fld.globalize_arrays()
-=======
         fld.copy_envelope_modes_to_global_arrays(copy_gradient=gather_gradient)
->>>>>>> 7019c6cd
         # Using global arrays for compatibility with numba and GPU
         a = fld.a_global
         grad_a_r = fld.grad_a_r_global
         grad_a_t = fld.grad_a_t_global
         grad_a_z = fld.grad_a_z_global
-<<<<<<< HEAD
-        m_array= fld.envelope_mode_numbers
-=======
         m_array = fld.envelope_mode_numbers
->>>>>>> 7019c6cd
         envelope_grid = fld.envelope_interp
 
         # GPU (CUDA) version
@@ -1005,11 +982,7 @@
                     a, grad_a_r, grad_a_t, grad_a_z,
                     m_array, self.a2,
                     self.grad_a2_x, self.grad_a2_y, self.grad_a2_z,
-<<<<<<< HEAD
-                    averaging )
-=======
                     gather_gradient, average_a2)
->>>>>>> 7019c6cd
             elif self.particle_shape == 'cubic':
                 gather_envelope_field_gpu_cubic[
                     dim_grid_1d, dim_block_1d](
@@ -1020,11 +993,7 @@
                     a, grad_a_r, grad_a_t, grad_a_z,
                     m_array, self.a2,
                     self.grad_a2_x, self.grad_a2_y, self.grad_a2_z,
-<<<<<<< HEAD
-                    averaging )
-=======
                     gather_gradient, average_a2)
->>>>>>> 7019c6cd
         else:
             if self.particle_shape == 'linear':
                 gather_envelope_field_numba_linear(
