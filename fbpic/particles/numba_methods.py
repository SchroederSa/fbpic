--- conflicted
+++ resolved
@@ -41,7 +41,6 @@
     econst = q*dt/(m*c)
     bconst = 0.5*q*dt/m
 
-<<<<<<< HEAD
     # Loop over the particles
     for ip in range(Ntot) :
         ux[ip], uy[ip], uz[ip], inv_gamma[ip] = push_p_vay(
@@ -113,62 +112,14 @@
     uz_f = s*( uzp + tz*ut + uxp*ty - uyp*tx )
 
     return( ux_f, uy_f, uz_f, inv_gamma_f )
-=======
-    # Loop over the particles
-    for ip in range(Ntot) :
-
-        # Shortcut for initial 1./gamma
-        inv_gamma_i = inv_gamma[ip]
-
-        # Get the magnetic rotation vector
-        taux = bconst*Bx[ip]
-        tauy = bconst*By[ip]
-        tauz = bconst*Bz[ip]
-        tau2 = taux**2 + tauy**2 + tauz**2
-
-        # Get the momenta at the half timestep
-        uxp = ux[ip] + econst*Ex[ip] \
-        + inv_gamma_i*( uy[ip]*tauz - uz[ip]*tauy )
-        uyp = uy[ip] + econst*Ey[ip] \
-        + inv_gamma_i*( uz[ip]*taux - ux[ip]*tauz )
-        uzp = uz[ip] + econst*Ez[ip] \
-        + inv_gamma_i*( ux[ip]*tauy - uy[ip]*taux )
-        sigma = 1 + uxp**2 + uyp**2 + uzp**2 - tau2
-        utau = uxp*taux + uyp*tauy + uzp*tauz
-
-        # Get the new 1./gamma
-        inv_gamma_f = math.sqrt(
-            2./( sigma + math.sqrt( sigma**2 + 4*(tau2 + utau**2 ) ) )
-        )
-        inv_gamma[ip] = inv_gamma_f
-
-        # Reuse the tau and utau variables to save memory
-        tx = inv_gamma_f*taux
-        ty = inv_gamma_f*tauy
-        tz = inv_gamma_f*tauz
-        ut = inv_gamma_f*utau
-        s = 1./( 1 + tau2*inv_gamma_f**2 )
-
-        # Get the new u
-        ux[ip] = s*( uxp + tx*ut + uyp*tz - uzp*ty )
-        uy[ip] = s*( uyp + ty*ut + uzp*tx - uxp*tz )
-        uz[ip] = s*( uzp + tz*ut + uxp*ty - uyp*tx )
->>>>>>> 69b1190e
 
 # -----------------------
 # Field gathering utility
 # -----------------------
 
 @numba.jit(nopython=True)
-<<<<<<< HEAD
-def gather_field_numba( exptheta, m, Fgrid, Fptcl,
-        iz_lower, iz_upper, Sz_lower, Sz_upper,
-        ir_lower, ir_upper, Sr_lower, Sr_upper,
-        sign_guards, Sr_guard ) :
-=======
 def gather_field_numba(exptheta, m, Fgrid, Fptcl,
                        iz, ir, Sz, Sr, sign_guards):
->>>>>>> 69b1190e
     """
     Perform the weighted sum using numba
 
@@ -191,16 +142,6 @@
         Contains the fields for each macroparticle
         Is modified by this function
 
-<<<<<<< HEAD
-    iz_lower, iz_upper, ir_lower, ir_upper : 1darrays of integers
-        (one element per macroparticle)
-        Contains the index of the cells immediately below and
-        immediately above each macroparticle, in z and r
-
-    Sz_lower, Sz_upper, Sr_lower, Sr_upper : 1darrays of floats
-        (one element per macroparticle)
-        Contains the weight for the lower and upper cells.
-=======
     iz, ir : 2darray of ints
         Arrays of shape (shape_order+1, Ntot)
         where Ntot is the number of macroparticles
@@ -212,7 +153,6 @@
         where Ntot is the number of macroparticles
         Contains the weight for respective cells from iz and ir,
         for each macroparticle.
->>>>>>> 69b1190e
 
     sign_guards : float
        The sign (+1 or -1) with which the weight of the guard cells should
@@ -225,21 +165,6 @@
     for ip in range(Ntot):
         # Erase the temporary variable
         F = 0.j
-<<<<<<< HEAD
-        # Sum the fields from the 4 points
-        # Lower cell in z, Lower cell in r
-        F += Sz_lower[ip]*Sr_lower[ip] * Fgrid[ iz_lower[ip], ir_lower[ip] ]
-        # Lower cell in z, Upper cell in r
-        F += Sz_lower[ip]*Sr_upper[ip] * Fgrid[ iz_lower[ip], ir_upper[ip] ]
-        # Upper cell in z, Lower cell in r
-        F += Sz_upper[ip]*Sr_lower[ip] * Fgrid[ iz_upper[ip], ir_lower[ip] ]
-        # Upper cell in z, Upper cell in r
-        F += Sz_upper[ip]*Sr_upper[ip] * Fgrid[ iz_upper[ip], ir_upper[ip] ]
-
-        # Add the fields from the guard cells
-        F += sign_guards * Sz_lower[ip]*Sr_guard[ip] * Fgrid[ iz_lower[ip], 0]
-        F += sign_guards * Sz_upper[ip]*Sr_guard[ip] * Fgrid[ iz_upper[ip], 0]
-=======
         # Loop over all the adjacent cells (given by shape order)
         # Use helper variables `ir_corr` and `Sr_corr`.
         # This is necessary, because ir and Sr should **not** be modified
@@ -258,7 +183,6 @@
                 # Gather the field value at the respective grid point
                 F += Sz[cell_index_z, ip] * Sr_corr * \
                     Fgrid[ iz[cell_index_z, ip], ir_corr]
->>>>>>> 69b1190e
 
         # Add the complex phase
         if m == 0:
@@ -271,15 +195,8 @@
 # -------------------------
 
 @numba.jit(nopython=True)
-<<<<<<< HEAD
-def deposit_field_numba( Fptcl, Fgrid,
-        iz_lower, iz_upper, Sz_lower, Sz_upper,
-        ir_lower, ir_upper, Sr_lower, Sr_upper,
-        sign_guards, Sr_guard ) :
-=======
 def deposit_field_numba(Fptcl, Fgrid,
-                        iz, ir, Sz, Sr, sign_guards):
->>>>>>> 69b1190e
+        iz, ir, Sz, Sr, sign_guards):
     """
     Perform the deposition using numba
 
@@ -294,16 +211,6 @@
         Contains the fields on the interpolation grid.
         Is modified by this function
 
-<<<<<<< HEAD
-    iz_lower, iz_upper, ir_lower, ir_upper : 1darrays of integers
-        (one element per macroparticle)
-        Contains the index of the cells immediately below and
-        immediately above each macroparticle, in z and r
-
-    Sz_lower, Sz_upper, Sr_lower, Sr_upper : 1darrays of floats
-        (one element per macroparticle)
-        Contains the weight for the lower and upper cells.
-=======
     iz, ir : 2darray of ints
         Arrays of shape (shape_order+1, Ntot)
         where Ntot is the number of macroparticles
@@ -315,7 +222,6 @@
         where Ntot is the number of macroparticles
         Contains the weight for respective cells from iz and ir,
         for each macroparticle.
->>>>>>> 69b1190e
 
     sign_guards : float
        The sign (+1 or -1) with which the weight of the guard cells should
@@ -324,34 +230,7 @@
 
     # Get the total number of particles
     Ntot = len(Fptcl)
-<<<<<<< HEAD
-
-    # Deposit the particle quantity onto the grid
-    # Lower cell in z, Lower cell in r
-    for ip in range(Ntot) :
-        Fgrid[ iz_lower[ip], ir_lower[ip] ] += \
-          Sz_lower[ip] * Sr_lower[ip] * Fptcl[ip]
-    # Lower cell in z, Upper cell in r
-    for ip in range(Ntot) :
-        Fgrid[ iz_lower[ip], ir_upper[ip] ] += \
-          Sz_lower[ip] * Sr_upper[ip] * Fptcl[ip]
-    # Upper cell in z, Lower cell in r
-    for ip in range(Ntot) :
-        Fgrid[ iz_upper[ip], ir_lower[ip] ] += \
-          Sz_upper[ip] * Sr_lower[ip] * Fptcl[ip]
-    # Upper cell in z, Upper cell in r
-    for ip in range(Ntot) :
-        Fgrid[ iz_upper[ip], ir_upper[ip] ] += \
-          Sz_upper[ip] * Sr_upper[ip] * Fptcl[ip]
-
-    # Add the fields from the guard cells in r
-    for ip in range(Ntot) :
-        Fgrid[ iz_lower[ip], 0 ] += \
-            sign_guards * Sz_lower[ip]*Sr_guard[ip] * Fptcl[ip]
-    for ip in range(Ntot) :
-        Fgrid[ iz_upper[ip], 0 ] += \
-            sign_guards * Sz_upper[ip]*Sr_guard[ip] * Fptcl[ip]
-=======
+
     # Loop over all particles
     for ip in range(Ntot):
         # Loop over adjacent cells (given by shape order)
@@ -369,5 +248,4 @@
                     Sr_corr = Sr[cell_index_r, ip]
                 # Deposit field from particle to the respective grid point
                 Fgrid[ iz[cell_index_z, ip], ir_corr ] += \
-                    Sz[cell_index_z,ip] * Sr_corr * Fptcl[ip]
->>>>>>> 69b1190e
+                    Sz[cell_index_z,ip] * Sr_corr * Fptcl[ip]