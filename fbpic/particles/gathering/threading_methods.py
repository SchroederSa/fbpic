# Copyright 2016, FBPIC contributors
# Authors: Remi Lehe, Manuel Kirchen, Kevin Peters
# License: 3-Clause-BSD-LBNL
"""
This file is part of the Fourier-Bessel Particle-In-Cell code (FB-PIC)
It defines the field gathering methods linear and cubic order shapes
on the CPU with threading.
"""
import numba
from numba import int64
from fbpic.utils.threading import njit_parallel, prange
import math
import numpy as np
# Import inline functions
from .inline_functions import \
    add_linear_gather_for_mode, add_cubic_gather_for_mode, \
    add_linear_envelope_gather_for_mode, add_cubic_envelope_gather_for_mode
# Compile the inline functions for CPU
add_linear_gather_for_mode = numba.njit( add_linear_gather_for_mode )
add_cubic_gather_for_mode = numba.njit( add_cubic_gather_for_mode )
add_linear_envelope_gather_for_mode = numba.njit(
                                        add_linear_envelope_gather_for_mode )
add_cubic_envelope_gather_for_mode = numba.njit(
                                        add_cubic_envelope_gather_for_mode )

# -----------------------
# Field gathering linear
# -----------------------

@njit_parallel
def gather_field_numba_linear(x, y, z,
                    invdz, zmin, Nz,
                    invdr, rmin, Nr,
                    Er_m0, Et_m0, Ez_m0,
                    Er_m1, Et_m1, Ez_m1,
                    Br_m0, Bt_m0, Bz_m0,
                    Br_m1, Bt_m1, Bz_m1,
                    Ex, Ey, Ez,
                    Bx, By, Bz ):
    """
    Gathering of the fields (E and B) using numba with multi-threading.
    Iterates over the particles, calculates the weighted amount
    of fields acting on each particle based on its shape (linear).
    Fields are gathered in cylindrical coordinates and then
    transformed to cartesian coordinates.
    Supports only mode 0 and 1.

    Parameters
    ----------
    x, y, z : 1darray of floats (in meters)
        The position of the particles

    invdz, invdr : float (in meters^-1)
        Inverse of the grid step along the considered direction

    zmin, rmin : float (in meters)
        Position of the edge of the simulation box along the
        direction considered

    Nz, Nr : int
        Number of gridpoints along the considered direction

    Er_m0, Et_m0, Ez_m0 : 2darray of complexs
        The electric fields on the interpolation grid for the mode 0

    Er_m1, Et_m1, Ez_m1 : 2darray of complexs
        The electric fields on the interpolation grid for the mode 1

    Br_m0, Bt_m0, Bz_m0 : 2darray of complexs
        The magnetic fields on the interpolation grid for the mode 0

    Br_m1, Bt_m1, Bz_m1 : 2darray of complexs
        The magnetic fields on the interpolation grid for the mode 1

    Ex, Ey, Ez : 1darray of floats
        The electric fields acting on the particles
        (is modified by this function)

    Bx, By, Bz : 1darray of floats
        The magnetic fields acting on the particles
        (is modified by this function)
    """
    # Deposit the field per cell in parallel
    for i in prange(x.shape[0]):
        # Preliminary arrays for the cylindrical conversion
        # --------------------------------------------
        # Position
        xj = x[i]
        yj = y[i]
        zj = z[i]

        # Cylindrical conversion
        rj = math.sqrt( xj**2 + yj**2 )
        if (rj !=0. ) :
            invr = 1./rj
            cos = xj*invr  # Cosine
            sin = yj*invr  # Sine
        else :
            cos = 1.
            sin = 0.
        exptheta_m0 = 1.
        exptheta_m1 = cos - 1.j*sin

        # Get linear weights for the deposition
        # -------------------------------------
        # Positions of the particles, in the cell unit
        r_cell =  invdr*(rj - rmin) - 0.5
        z_cell =  invdz*(zj - zmin) - 0.5
        # Original index of the uppper and lower cell
        ir_lower = int(math.floor( r_cell ))
        ir_upper = ir_lower + 1
        iz_lower = int(math.floor( z_cell ))
        iz_upper = iz_lower + 1
        # Linear weight
        Sr_lower = ir_upper - r_cell
        Sr_upper = r_cell - ir_lower
        Sz_lower = iz_upper - z_cell
        Sz_upper = z_cell - iz_lower
        # Set guard weights to zero
        Sr_guard = 0.

        # Treat the boundary conditions
        # -----------------------------
        # guard cells in lower r
        if ir_lower < 0:
            Sr_guard = Sr_lower
            Sr_lower = 0.
            ir_lower = 0
        # absorbing in upper r
        if ir_lower > Nr-1:
            ir_lower = Nr-1
        if ir_upper > Nr-1:
            ir_upper = Nr-1
        # periodic boundaries in z
        # lower z boundaries
        if iz_lower < 0:
            iz_lower += Nz
        if iz_upper < 0:
            iz_upper += Nz
        # upper z boundaries
        if iz_lower > Nz-1:
            iz_lower -= Nz
        if iz_upper > Nz-1:
            iz_upper -= Nz

        # Precalculate Shapes
        S_ll = Sz_lower*Sr_lower
        S_lu = Sz_lower*Sr_upper
        S_ul = Sz_upper*Sr_lower
        S_uu = Sz_upper*Sr_upper
        S_lg = Sz_lower*Sr_guard
        S_ug = Sz_upper*Sr_guard

        # E-Field
        # -------
        Fr = 0.
        Ft = 0.
        Fz = 0.
        # Add contribution from mode 0
        Fr, Ft, Fz = add_linear_gather_for_mode( 0,
            Fr, Ft, Fz, exptheta_m0, Er_m0, Et_m0, Ez_m0,
            iz_lower, iz_upper, ir_lower, ir_upper,
            S_ll, S_lu, S_lg, S_ul, S_uu, S_ug )
        # Add contribution from mode 1
        Fr, Ft, Fz = add_linear_gather_for_mode( 1,
            Fr, Ft, Fz, exptheta_m1, Er_m1, Et_m1, Ez_m1,
            iz_lower, iz_upper, ir_lower, ir_upper,
            S_ll, S_lu, S_lg, S_ul, S_uu, S_ug )
        # Convert to Cartesian coordinates
        # and write to particle field arrays
        Ex[i] = cos*Fr - sin*Ft
        Ey[i] = sin*Fr + cos*Ft
        Ez[i] = Fz

        # B-Field
        # -------
        # Clear the placeholders for the
        # gathered field for each coordinate
        Fr = 0.
        Ft = 0.
        Fz = 0.
        # Add contribution from mode 0
        Fr, Ft, Fz = add_linear_gather_for_mode( 0,
            Fr, Ft, Fz, exptheta_m0, Br_m0, Bt_m0, Bz_m0,
            iz_lower, iz_upper, ir_lower, ir_upper,
            S_ll, S_lu, S_lg, S_ul, S_uu, S_ug )
        # Add contribution from mode 1
        Fr, Ft, Fz = add_linear_gather_for_mode( 1,
            Fr, Ft, Fz, exptheta_m1, Br_m1, Bt_m1, Bz_m1,
            iz_lower, iz_upper, ir_lower, ir_upper,
            S_ll, S_lu, S_lg, S_ul, S_uu, S_ug )
        # Convert to Cartesian coordinates
        # and write to particle field arrays
        Bx[i] = cos*Fr - sin*Ft
        By[i] = sin*Fr + cos*Ft
        Bz[i] = Fz

    return Ex, Ey, Ez, Bx, By, Bz

@numba.njit
def gather_envelope_field_numba_linear(x, y, z,
                    invdz, zmin, Nz,
                    invdr, rmin, Nr,
<<<<<<< HEAD
                    a_tuple,
                    grad_a_r_tuple, grad_a_t_tuple, grad_a_z_tuple, m_tuple,
=======
                    a,
                    grad_a_r, grad_a_t, grad_a_z, m_array,
>>>>>>> 41cd475a
                    a2, grad_a2_x, grad_a2_y, grad_a2_z,
                    averaging = False):
    """
    Gathering of the fields a and grad_a using numba with multi-threading.
    Iterates over the particles, calculates the weighted amount
    of fields acting on each particle based on its shape (linear).
    Fields are gathered in cylindrical coordinates and then
    transformed to cartesian coordinates.

    Parameters
    ----------
    x, y, z : 1darray of floats (in meters)
        The position of the particles

    invdz, invdr : float (in meters^-1)
        Inverse of the grid step along the considered direction

    zmin, rmin : float (in meters)
        Position of the edge of the simulation box along the
        direction considered

    Nz, Nr : int
        Number of gridpoints along the considered direction

<<<<<<< HEAD
    a_tuple, grad_a_r_tuple, grad_a_t_tuple, grad_a_z_tuple :
        tuple of 2darray of complexs
        The relevant fields on the interpolation grid for all the different modes

    m: tuple
=======
    a, grad_a_r, grad_a_t, grad_a_z :
        Arrays of dimension (2*Nm-1, Nz, Nr) of complexs
        The relevant fields on the interpolation grid for all the different modes

    m_array: Array
>>>>>>> 41cd475a
        Indices of the azimuthal mode

    a, grad_a_x, grad_a_y, grad_a_z : 1darray of floats
        The relevant fields acting on the particles
        (is modified by this function)

    averaging : boolean, optional
        Whether to average the new values with the old ones or to
        discard the old values.

    """
    # Deposit the field per cell in parallel
    for i in range(x.shape[0]):
        # Preliminary arrays for the cylindrical conversion
        # --------------------------------------------
        # Position
        xj = x[i]
        yj = y[i]
        zj = z[i]

        # Cylindrical conversion
        rj = math.sqrt( xj**2 + yj**2 )
        if (rj !=0. ) :
            invr = 1./rj
            cos = xj*invr  # Cosine
            sin = yj*invr  # Sine
        else :
            cos = 1.
            sin = 0.

        # Get linear weights for the deposition
        # -------------------------------------
        # Positions of the particles, in the cell unit
        r_cell =  invdr*(rj - rmin) - 0.5
        z_cell =  invdz*(zj - zmin) - 0.5
        # Original index of the uppper and lower cell
        ir_lower = int(math.floor( r_cell ))
        ir_upper = ir_lower + 1
        iz_lower = int(math.floor( z_cell ))
        iz_upper = iz_lower + 1
        # Linear weight
        Sr_lower = ir_upper - r_cell
        Sr_upper = r_cell - ir_lower
        Sz_lower = iz_upper - z_cell
        Sz_upper = z_cell - iz_lower
        # Set guard weights to zero
        Sr_guard = 0.

        # Treat the boundary conditions
        # -----------------------------
        # guard cells in lower r
        if ir_lower < 0:
            Sr_guard = Sr_lower
            Sr_lower = 0.
            ir_lower = 0
        # absorbing in upper r
        if ir_lower > Nr-1:
            ir_lower = Nr-1
        if ir_upper > Nr-1:
            ir_upper = Nr-1
        # periodic boundaries in z
        # lower z boundaries
        if iz_lower < 0:
            iz_lower += Nz
        if iz_upper < 0:
            iz_upper += Nz
        # upper z boundaries
        if iz_lower > Nz-1:
            iz_lower -= Nz
        if iz_upper > Nz-1:
            iz_upper -= Nz

        # Precalculate Shapes
        S_ll = Sz_lower*Sr_lower
        S_lu = Sz_lower*Sr_upper
        S_ul = Sz_upper*Sr_lower
        S_uu = Sz_upper*Sr_upper
        S_lg = Sz_lower*Sr_guard
        S_ug = Sz_upper*Sr_guard
        # Envelope field
        # -------
<<<<<<< HEAD
        F = 0
        Fr = 0.
        Ft = 0.
        Fz = 0.
        for it in range(len(m_tuple)):
            m = m_tuple[it]
            a_m = a_tuple[it]
            grad_a_r_m = grad_a_r_tuple[it]
            grad_a_t_m = grad_a_t_tuple[it]
            grad_a_z_m = grad_a_z_tuple[it]
            exptheta_m = (cos - 1.j*sin)**m
=======
        F = 0.j
        Fr = 0.j
        Ft = 0.j
        Fz = 0.j
        for it in range(len(m_array)):
            m = m_array[it]
            a_m = a[m]
            grad_a_r_m = grad_a_r[m]
            grad_a_t_m = grad_a_t[m]
            grad_a_z_m = grad_a_z[m]
            # Calculate complex factor ; avoid division by using conjugate
            exptheta_m = (cos - 1.j*sin)**abs(m)
            if m < 0:
                exptheta_m = exptheta_m.conjugate()
>>>>>>> 41cd475a
            # Add contribution from mode m
            F, Fr, Ft, Fz = add_linear_envelope_gather_for_mode( m, F, Fr, Ft,
                                Fz, exptheta_m, a_m, grad_a_r_m, grad_a_t_m,
                                grad_a_z_m, iz_lower, iz_upper, ir_lower,
                                ir_upper, S_ll, S_lu, S_lg, S_ul, S_uu, S_ug )

        # Convert to Cartesian coordinates
        Fx = cos*Fr - sin*Ft
        Fy = sin*Fr + cos*Ft

        # Convert to grad_a^2 and a^2
        Fx = 2 * (Fx * F.conjugate() ).real
        Fy = 2 * (Fy * F.conjugate() ).real
        Fz = 2 * (Fz * F.conjugate() ).real
        F = F * F.conjugate()

        # Register in the particle arrays
        if averaging:
            a2[i] = (0.5 * (a2[i] + F)).real
            #grad_a2_x[i] = (0.5 * (grad_a2_x[i] + Fx)).real
            #grad_a2_y[i] = (0.5 * (grad_a2_y[i] + Fy)).real
            #grad_a2_z[i] = (0.5 * (grad_a2_z[i] + Fz)).real
        else:
            a2[i] = F.real
            grad_a2_x[i] = Fx.real
            grad_a2_y[i] = Fy.real
            grad_a2_z[i] = Fz.real


# -----------------------
# Field gathering cubic
# -----------------------

@njit_parallel
def gather_field_numba_cubic(x, y, z,
                    invdz, zmin, Nz,
                    invdr, rmin, Nr,
                    Er_m0, Et_m0, Ez_m0,
                    Er_m1, Et_m1, Ez_m1,
                    Br_m0, Bt_m0, Bz_m0,
                    Br_m1, Bt_m1, Bz_m1,
                    Ex, Ey, Ez,
                    Bx, By, Bz,
                    nthreads, ptcl_chunk_indices):
    """
    Gathering of the fields (E and B) using numba with multi-threading.
    Iterates over the particles, calculates the weighted amount
    of fields acting on each particle based on its shape (cubic).
    Fields are gathered in cylindrical coordinates and then
    transformed to cartesian coordinates.
    Supports only mode 0 and 1.

    Parameters
    ----------
    x, y, z : 1darray of floats (in meters)
        The position of the particles

    invdz, invdr : float (in meters^-1)
        Inverse of the grid step along the considered direction

    zmin, rmin : float (in meters)
        Position of the edge of the simulation box along the
        direction considered

    Nz, Nr : int
        Number of gridpoints along the considered direction

    Er_m0, Et_m0, Ez_m0 : 2darray of complexs
        The electric fields on the interpolation grid for the mode 0

    Er_m1, Et_m1, Ez_m1 : 2darray of complexs
        The electric fields on the interpolation grid for the mode 1

    Br_m0, Bt_m0, Bz_m0 : 2darray of complexs
        The magnetic fields on the interpolation grid for the mode 0

    Br_m1, Bt_m1, Bz_m1 : 2darray of complexs
        The magnetic fields on the interpolation grid for the mode 1

    Ex, Ey, Ez : 1darray of floats
        The electric fields acting on the particles
        (is modified by this function)

    Bx, By, Bz : 1darray of floats
        The magnetic fields acting on the particles
        (is modified by this function)

    nthreads : int
        Number of CPU threads used with numba prange

    ptcl_chunk_indices : array of int, of size nthreads+1
        The indices (of the particle array) between which each thread
        should loop. (i.e. divisions of particle array between threads)
    """
    # Gather the field per cell in parallel
    for nt in prange( nthreads ):

        # Create private arrays for each thread
        # to store the particle index and shape
        Sr = np.empty( 4 )
        Sz = np.empty( 4 )

        # Loop over all particles in thread chunk
        for i in range( ptcl_chunk_indices[nt],
                            ptcl_chunk_indices[nt+1] ):

            # Preliminary arrays for the cylindrical conversion
            # --------------------------------------------
            # Position
            xj = x[i]
            yj = y[i]
            zj = z[i]

            # Cylindrical conversion
            rj = math.sqrt(xj**2 + yj**2)
            if (rj != 0.):
                invr = 1./rj
                cos = xj*invr  # Cosine
                sin = yj*invr  # Sine
            else:
                cos = 1.
                sin = 0.
            exptheta_m0 = 1.
            exptheta_m1 = cos - 1.j*sin

            # Get weights for the deposition
            # --------------------------------------------
            # Positions of the particle, in the cell unit
            r_cell = invdr*(rj - rmin) - 0.5
            z_cell = invdz*(zj - zmin) - 0.5

            # Calculate the shape factors
            ir_lowest = int64(math.floor(r_cell)) - 1
            r_local = r_cell-ir_lowest
            Sr[0] = -1./6. * (r_local-2.)**3
            Sr[1] = 1./6. * (3.*(r_local-1.)**3 - 6.*(r_local-1.)**2 + 4.)
            Sr[2] = 1./6. * (3.*(2.-r_local)**3 - 6.*(2.-r_local)**2 + 4.)
            Sr[3] = -1./6. * (1.-r_local)**3
            iz_lowest = int64(math.floor(z_cell)) - 1
            z_local = z_cell-iz_lowest
            Sz[0] = -1./6. * (z_local-2.)**3
            Sz[1] = 1./6. * (3.*(z_local-1.)**3 - 6.*(z_local-1.)**2 + 4.)
            Sz[2] = 1./6. * (3.*(2.-z_local)**3 - 6.*(2.-z_local)**2 + 4.)
            Sz[3] = -1./6. * (1.-z_local)**3

            # E-Field
            # -------
            Fr = 0.
            Ft = 0.
            Fz = 0.
            # Add contribution from mode 0
            Fr, Ft, Fz = add_cubic_gather_for_mode( 0,
                Fr, Ft, Fz, exptheta_m0, Er_m0, Et_m0, Ez_m0,
                ir_lowest, iz_lowest, Sr, Sz, Nr, Nz )
            # Add contribution from mode 1
            Fr, Ft, Fz = add_cubic_gather_for_mode( 1,
                Fr, Ft, Fz, exptheta_m1, Er_m1, Et_m1, Ez_m1,
                ir_lowest, iz_lowest, Sr, Sz, Nr, Nz )
            # Convert to Cartesian coordinates
            # and write to particle field arrays
            Ex[i] = cos*Fr - sin*Ft
            Ey[i] = sin*Fr + cos*Ft
            Ez[i] = Fz

            # B-Field
            # -------
            # Clear the placeholders for the
            # gathered field for each coordinate
            Fr = 0.
            Ft = 0.
            Fz = 0.
            # Add contribution from mode 0
            Fr, Ft, Fz =  add_cubic_gather_for_mode( 0,
                Fr, Ft, Fz, exptheta_m0, Br_m0, Bt_m0, Bz_m0,
                ir_lowest, iz_lowest, Sr, Sz, Nr, Nz )
            # Add contribution from mode 1
            Fr, Ft, Fz =  add_cubic_gather_for_mode( 1,
                Fr, Ft, Fz, exptheta_m1, Br_m1, Bt_m1, Bz_m1,
                ir_lowest, iz_lowest, Sr, Sz, Nr, Nz )
            # Convert to Cartesian coordinates
            # and write to particle field arrays
            Bx[i] = cos*Fr - sin*Ft
            By[i] = sin*Fr + cos*Ft
            Bz[i] = Fz

    return Ex, Ey, Ez, Bx, By, Bz


@numba.njit
def gather_envelope_field_numba_cubic(x, y, z,
                    invdz, zmin, Nz,
                    invdr, rmin, Nr,
<<<<<<< HEAD
                    a_tuple,
                    grad_a_r_tuple, grad_a_t_tuple, grad_a_z_tuple, m_tuple,
=======
                    a,
                    grad_a_r, grad_a_t, grad_a_z, m_array,
>>>>>>> 41cd475a
                    a2, grad_a2_x, grad_a2_y, grad_a2_z,
                    nthreads, ptcl_chunk_indices, averaging = False):
    """
    Gathering of the envelope fields a2 and grad_a2 using numba
    with multi-threading.
    Iterates over the particles, calculates the weighted amount
    of fields acting on each particle based on its shape (cubic).
    Fields are gathered in cylindrical coordinates and then
    transformed to cartesian coordinates.

    Parameters
    ----------
    x, y, z : 1darray of floats (in meters)
        The position of the particles

    invdz, invdr : float (in meters^-1)
        Inverse of the grid step along the considered direction

    zmin, rmin : float (in meters)
        Position of the edge of the simulation box along the
        direction considered

    Nz, Nr : int
        Number of gridpoints along the considered direction

<<<<<<< HEAD
    a_tuple, grad_a_r_tuple, grad_a_t_tuple, grad_a_z_tuple :
        tuple of 2darray of complexs
        The relevant fields on the interpolation grid for all the different modes

    m: tuple
=======
    a, grad_a_r, grad_a_t, grad_a_z :
        Arrays of dimension (2*Nm-1, Nz, Nr) of complexs
        The relevant fields on the interpolation grid for all the different modes

    m_array: Array
>>>>>>> 41cd475a
        Indices of the azimuthal mode

    a, grad_a_x, grad_a_y, grad_a_z : 1darray of floats
        The relevant fields acting on the particles
        (is modified by this function)

    averaging : boolean, optional
        Whether to average the new values with the old ones or to
        discard the old values.
    """
    # Gather the field per cell in parallel
    for nt in prange( nthreads ):

        # Create private arrays for each thread
        # to store the particle index and shape
        Sr = np.empty( 4 )
        Sz = np.empty( 4 )

        # Loop over all particles in thread chunk
        for i in range( ptcl_chunk_indices[nt],
                            ptcl_chunk_indices[nt+1] ):

            # Preliminary arrays for the cylindrical conversion
            # --------------------------------------------
            # Position
            xj = x[i]
            yj = y[i]
            zj = z[i]

            # Cylindrical conversion
            rj = math.sqrt(xj**2 + yj**2)
            if (rj != 0.):
                invr = 1./rj
                cos = xj*invr  # Cosine
                sin = yj*invr  # Sine
            else:
                cos = 1.
                sin = 0.

            # Get weights for the deposition
            # --------------------------------------------
            # Positions of the particle, in the cell unit
            r_cell = invdr*(rj - rmin) - 0.5
            z_cell = invdz*(zj - zmin) - 0.5

            # Calculate the shape factors
            ir_lowest = int64(math.floor(r_cell)) - 1
            r_local = r_cell-ir_lowest
            Sr[0] = -1./6. * (r_local-2.)**3
            Sr[1] = 1./6. * (3.*(r_local-1.)**3 - 6.*(r_local-1.)**2 + 4.)
            Sr[2] = 1./6. * (3.*(2.-r_local)**3 - 6.*(2.-r_local)**2 + 4.)
            Sr[3] = -1./6. * (1.-r_local)**3
            iz_lowest = int64(math.floor(z_cell)) - 1
            z_local = z_cell-iz_lowest
            Sz[0] = -1./6. * (z_local-2.)**3
            Sz[1] = 1./6. * (3.*(z_local-1.)**3 - 6.*(z_local-1.)**2 + 4.)
            Sz[2] = 1./6. * (3.*(2.-z_local)**3 - 6.*(2.-z_local)**2 + 4.)
            Sz[3] = -1./6. * (1.-z_local)**3

            # Envelope fields
            # -------
<<<<<<< HEAD
            F = 0.
            Fr = 0.
            Ft = 0.
            Fz = 0.
            for m in m_tuple:
                # Add contribution from mode m
                a_m = a_tuple[m]
                grad_a_r_m = grad_a_r_tuple[m]
                grad_a_t_m = grad_a_t_tuple[m]
                grad_a_z_m = grad_a_z_tuple[m]
                exptheta_m = (cos - 1.j*sin)**m
=======
            F = 0.j
            Fr = 0.j
            Ft = 0.j
            Fz = 0.j
            for it in range(len(m_array)):
                m = m_array[it]
                a_m = a[m]
                grad_a_r_m = grad_a_r[m]
                grad_a_t_m = grad_a_t[m]
                grad_a_z_m = grad_a_z[m]
                # Calculate complex factor ; avoid division by using conjugate
                exptheta_m = (cos - 1.j*sin)**abs(m)
                if m < 0:
                    exptheta_m = exptheta_m.conjugate()
>>>>>>> 41cd475a
                F, Fr, Ft, Fz = add_cubic_envelope_gather_for_mode( m, F, Fr,
                            Ft, Fz, exptheta_m, a_m, grad_a_r_m, grad_a_t_m,
                            grad_a_z_m, ir_lowest, iz_lowest, Sr, Sz, Nr, Nz  )

            # Convert to Cartesian coordinates
            Fx = cos*Fr - sin*Ft
            Fy = sin*Fr + cos*Ft

            # Convert to grad_a^2 and a^2
            Fx = 2 * (Fx * F.conjugate() ).real
            Fy = 2 * (Fy * F.conjugate() ).real
            Fz = 2 * (Fz * F.conjugate() ).real
            F = F * F.conjugate()

            # Register in the particle arrays
            if averaging:
                a2[i] = (0.5 * (a2[i] + F)).real
                grad_a2_x[i] = (0.5 * (grad_a2_x[i] + Fx)).real
                grad_a2_y[i] = (0.5 * (grad_a2_y[i] + Fy)).real
                grad_a2_z[i] = (0.5 * (grad_a2_z[i] + Fz)).real
            else:
                a2[i] = F.real
                grad_a2_x[i] = Fx.real
                grad_a2_y[i] = Fy.real
                grad_a2_z[i] = Fz.real<|MERGE_RESOLUTION|>--- conflicted
+++ resolved
@@ -201,13 +201,8 @@
 def gather_envelope_field_numba_linear(x, y, z,
                     invdz, zmin, Nz,
                     invdr, rmin, Nr,
-<<<<<<< HEAD
-                    a_tuple,
-                    grad_a_r_tuple, grad_a_t_tuple, grad_a_z_tuple, m_tuple,
-=======
                     a,
                     grad_a_r, grad_a_t, grad_a_z, m_array,
->>>>>>> 41cd475a
                     a2, grad_a2_x, grad_a2_y, grad_a2_z,
                     averaging = False):
     """
@@ -232,19 +227,11 @@
     Nz, Nr : int
         Number of gridpoints along the considered direction
 
-<<<<<<< HEAD
-    a_tuple, grad_a_r_tuple, grad_a_t_tuple, grad_a_z_tuple :
-        tuple of 2darray of complexs
-        The relevant fields on the interpolation grid for all the different modes
-
-    m: tuple
-=======
     a, grad_a_r, grad_a_t, grad_a_z :
         Arrays of dimension (2*Nm-1, Nz, Nr) of complexs
         The relevant fields on the interpolation grid for all the different modes
 
     m_array: Array
->>>>>>> 41cd475a
         Indices of the azimuthal mode
 
     a, grad_a_x, grad_a_y, grad_a_z : 1darray of floats
@@ -326,19 +313,6 @@
         S_ug = Sz_upper*Sr_guard
         # Envelope field
         # -------
-<<<<<<< HEAD
-        F = 0
-        Fr = 0.
-        Ft = 0.
-        Fz = 0.
-        for it in range(len(m_tuple)):
-            m = m_tuple[it]
-            a_m = a_tuple[it]
-            grad_a_r_m = grad_a_r_tuple[it]
-            grad_a_t_m = grad_a_t_tuple[it]
-            grad_a_z_m = grad_a_z_tuple[it]
-            exptheta_m = (cos - 1.j*sin)**m
-=======
         F = 0.j
         Fr = 0.j
         Ft = 0.j
@@ -353,7 +327,6 @@
             exptheta_m = (cos - 1.j*sin)**abs(m)
             if m < 0:
                 exptheta_m = exptheta_m.conjugate()
->>>>>>> 41cd475a
             # Add contribution from mode m
             F, Fr, Ft, Fz = add_linear_envelope_gather_for_mode( m, F, Fr, Ft,
                                 Fz, exptheta_m, a_m, grad_a_r_m, grad_a_t_m,
@@ -546,13 +519,8 @@
 def gather_envelope_field_numba_cubic(x, y, z,
                     invdz, zmin, Nz,
                     invdr, rmin, Nr,
-<<<<<<< HEAD
-                    a_tuple,
-                    grad_a_r_tuple, grad_a_t_tuple, grad_a_z_tuple, m_tuple,
-=======
                     a,
                     grad_a_r, grad_a_t, grad_a_z, m_array,
->>>>>>> 41cd475a
                     a2, grad_a2_x, grad_a2_y, grad_a2_z,
                     nthreads, ptcl_chunk_indices, averaging = False):
     """
@@ -578,19 +546,11 @@
     Nz, Nr : int
         Number of gridpoints along the considered direction
 
-<<<<<<< HEAD
-    a_tuple, grad_a_r_tuple, grad_a_t_tuple, grad_a_z_tuple :
-        tuple of 2darray of complexs
-        The relevant fields on the interpolation grid for all the different modes
-
-    m: tuple
-=======
     a, grad_a_r, grad_a_t, grad_a_z :
         Arrays of dimension (2*Nm-1, Nz, Nr) of complexs
         The relevant fields on the interpolation grid for all the different modes
 
     m_array: Array
->>>>>>> 41cd475a
         Indices of the azimuthal mode
 
     a, grad_a_x, grad_a_y, grad_a_z : 1darray of floats
@@ -652,19 +612,6 @@
 
             # Envelope fields
             # -------
-<<<<<<< HEAD
-            F = 0.
-            Fr = 0.
-            Ft = 0.
-            Fz = 0.
-            for m in m_tuple:
-                # Add contribution from mode m
-                a_m = a_tuple[m]
-                grad_a_r_m = grad_a_r_tuple[m]
-                grad_a_t_m = grad_a_t_tuple[m]
-                grad_a_z_m = grad_a_z_tuple[m]
-                exptheta_m = (cos - 1.j*sin)**m
-=======
             F = 0.j
             Fr = 0.j
             Ft = 0.j
@@ -679,7 +626,6 @@
                 exptheta_m = (cos - 1.j*sin)**abs(m)
                 if m < 0:
                     exptheta_m = exptheta_m.conjugate()
->>>>>>> 41cd475a
                 F, Fr, Ft, Fz = add_cubic_envelope_gather_for_mode( m, F, Fr,
                             Ft, Fz, exptheta_m, a_m, grad_a_r_m, grad_a_t_m,
                             grad_a_z_m, ir_lowest, iz_lowest, Sr, Sz, Nr, Nz  )
