# Copyright 2019, FBPIC contributors
# Authors: Remi Lehe, Manuel Kirchen
# License: 3-Clause-BSD-LBNL
"""
This file is part of the Fourier-Bessel Particle-In-Cell code (FB-PIC)

It defines the picmi Simulation interface
"""
import numpy as np
import warnings
from scipy.constants import c, e, m_e
from .particle_charge_and_mass import particle_charge, particle_mass

# Import relevant fbpic object
from fbpic.main import Simulation as FBPICSimulation
from fbpic.fields.smoothing import BinomialSmoother
from fbpic.lpa_utils.laser import add_laser_pulse, GaussianLaser
from fbpic.lpa_utils.bunch import add_particle_bunch_gaussian, add_particle_bunch
from fbpic.lpa_utils.mirrors import Mirror
from fbpic.lpa_utils.external_fields import ExternalField
from fbpic.openpmd_diag import FieldDiagnostic, ParticleDiagnostic, \
    ParticleChargeDensityDiagnostic, \
    BackTransformedFieldDiagnostic, BackTransformedParticleDiagnostic

# Import picmi base class
from picmistandard import PICMI_Simulation, PICMI_CylindricalGrid
from picmistandard import PICMI_AnalyticDistribution, PICMI_UniformDistribution, PICMI_GriddedLayout
from picmistandard import PICMI_PseudoRandomLayout, PICMI_GaussianBunchDistribution
from picmistandard import PICMI_LaserAntenna, PICMI_GaussianLaser
from picmistandard import PICMI_Species, PICMI_MultiSpecies
from picmistandard import PICMI_AnalyticAppliedField, PICMI_ConstantAppliedField, PICMI_Mirror
from picmistandard import PICMI_FieldDiagnostic, PICMI_ParticleDiagnostic, \
    PICMI_LabFrameFieldDiagnostic, PICMI_LabFrameParticleDiagnostic

# Define a new simulation object for picmi, that derives from PICMI_Simulation
class Simulation( PICMI_Simulation ):

    # Redefine the `init` method, as required by the picmi `_ClassWithInit`
    def init(self, kw):

        # Get the grid
        grid = self.solver.grid
        if not type(grid) == PICMI_CylindricalGrid:
            raise ValueError('When using fbpic with PICMI, '
                'the grid needs to be a CylindricalGrid object.')
        # Check rmin and boundary conditions
        assert grid.rmin == 0.
        assert grid.bc_zmin == grid.bc_zmax
        if grid.bc_zmin == 'reflective':
            warnings.warn(
            "FBPIC does not support reflective boundary condition in z.\n"
            "The z boundary condition was automatically converted to 'open'.")
            grid.bc_zmin = 'open'
            grid.bc_zmax = 'open'
        assert grid.bc_zmax in ['periodic', 'open']
        assert grid.bc_rmax in ['reflective', 'open']

        # Determine timestep
        if self.solver.cfl is not None:
            dz = (grid.zmax-grid.zmin)/grid.nz
            dt = self.solver.cfl * dz / c
        elif self.time_step_size is not None:
            dt = self.time_step_size
        else:
            raise ValueError(
                'You need to either set the `cfl` of the solver\n'
                'or the `timestep_size` of the `Simulation`.')

        # Convert API for the smoother
        if self.solver.source_smoother is None:
            smoother = BinomialSmoother()
        else:
            if self.solver.source_smoother.n_pass is None:
                n_passes = 1
            else:
                n_passes = {'r': self.solver.source_smoother.n_pass[0],
                            'z': self.solver.source_smoother.n_pass[1]}
            if self.solver.source_smoother.compensation is None:
                compensator = False
            else:
                compensator = all(self.solver.source_smoother.compensation)
            smoother = BinomialSmoother( n_passes=n_passes,
                                         compensator=compensator )

        # Convert verbose level:
        verbose_level = self.verbose
        if verbose_level is None:
            verbose_level = 1

        # Order of the stencil for z derivatives in the Maxwell solver
        if self.solver.stencil_order is None:
            n_order = -1
        else:
            n_order = self.solver.stencil_order[-1]

        # Number of guard cells
        if grid.guard_cells is None:
            n_guard = None
        else:
            n_guard = grid.guard_cells[-1]

        if self.solver.galilean_velocity is None:
            v_comoving = None
        else:
            v_comoving = self.solver.galilean_velocity[-1]

        # Initialize and store the FBPIC simulation object
        self.fbpic_sim = FBPICSimulation(
            Nz=int(grid.nz), zmin=grid.zmin, zmax=grid.zmax,
            Nr=int(grid.nr), rmax=grid.rmax, Nm=grid.n_azimuthal_modes,
            dt=dt, use_cuda=True, smoother=smoother, n_order=n_order,
            boundaries={'z':grid.bc_zmax, 'r':grid.bc_rmax},
            n_guard=n_guard, verbose_level=verbose_level,
            particle_shape=self.particle_shape,
            v_comoving=v_comoving,
            gamma_boost=self.gamma_boost )

        # Set the moving window
        if grid.moving_window_velocity is not None:
            self.fbpic_sim.set_moving_window(grid.moving_window_velocity[-1])


    # Redefine the method `add_laser` from the PICMI Simulation class
    def add_laser( self, laser, injection_method ):
        # Call method of parent class
        PICMI_Simulation.add_laser( self, laser, injection_method )

        # Handle injection method
        assert type(injection_method) == PICMI_LaserAntenna
        # Handle laser profile method
        if type(laser) == PICMI_GaussianLaser:
            assert laser.propagation_direction[0] == 0.
            assert laser.propagation_direction[1] == 0.
            assert (laser.zeta is None) or (laser.zeta == 0)
            assert (laser.beta is None) or (laser.beta == 0)
            phi2_chirp = laser.phi2
            if phi2_chirp is None:
                phi2_chirp = 0
            polarization_angle = np.arctan2(laser.polarization_direction[1],
                                            laser.polarization_direction[0])
            laser_profile = GaussianLaser( a0=laser.a0, waist=laser.waist,
                z0=laser.centroid_position[-1], zf=laser.focal_position[-1],
                tau=laser.duration, theta_pol=polarization_angle,
                phi2_chirp=phi2_chirp )
        else:
            raise ValueError('Unknown laser profile: %s' %type(injection_method))

        # Inject the laser
        add_laser_pulse( self.fbpic_sim, laser_profile, method='antenna',
            z0_antenna=injection_method.position[-1],
            gamma_boost=self.gamma_boost )


    # Redefine the method `add_species` from the PICMI Simulation class
    def add_species( self, species, layout, initialize_self_field=False ):
        # Call method of parent class
        PICMI_Simulation.add_species( self, species, layout,
                                      initialize_self_field )
        # Call generic method internally
        self._add_species_generic( species, layout,
            injection_plane_position=None, injection_plane_normal_vector=None,
            initialize_self_field=initialize_self_field )


    def add_species_through_plane( self, species, layout,
            injection_plane_position, injection_plane_normal_vector,
            initialize_self_field=False ):
        # Call method of parent class
        PICMI_Simulation.add_species_through_plane( self, species, layout,
            injection_plane_position, injection_plane_normal_vector,
            initialize_self_field=initialize_self_field )
        # Call generic method internally
        self._add_species_generic( species, layout,
            injection_plane_position=injection_plane_position,
            injection_plane_normal_vector=injection_plane_normal_vector,
            initialize_self_field=initialize_self_field )


    def _add_species_generic( self, species, layout, injection_plane_position,
        injection_plane_normal_vector, initialize_self_field ):

        # Extract list of species
        if type(species) == PICMI_Species:
            species_instances_list = [species]
        elif type(species) == PICMI_MultiSpecies:
            species_instances_list = species.species_instances_list
        else:
            raise ValueError('Unknown type: %s' %type(species))

        # Loop over species and create FBPIC species
        for s in species_instances_list:

            # Get their charge and mass
            if s.particle_type is not None:
                s.charge = particle_charge[s.particle_type]
                s.mass = particle_mass[s.particle_type]
            # If `charge_state` is set, redefine the charge and mass
            if s.charge_state is not None:
                s.charge = s.charge_state*e
                s.mass -= s.charge_state*m_e

            # Add the species to the FBPIC simulation
            fbpic_species = self._create_new_fbpic_species(s,
                 layout, injection_plane_position,
                 injection_plane_normal_vector, initialize_self_field)

            # Register a pointer to the FBPIC species in the PICMI species itself
            # (Useful for particle diagnostics later on)
            s.fbpic_species = fbpic_species

        # Loop over species and handle ionization
        for s in species_instances_list:
            for interaction in s.interactions:
                assert interaction[0] == 'ionization'
                assert interaction[1] == 'ADK'
                picmi_target = interaction[2]
                if not hasattr( picmi_target, 'fbpic_species' ):
                    raise RuntimeError('For ionization with PICMI+FBPIC:\n'
                        'You need to add the target species to the simulation,'
                        ' before the other species.')
                fbpic_target = picmi_target.fbpic_species
                fbpic_source = s.fbpic_species
                fbpic_source.make_ionizable( element=s.particle_type,
                                             level_start=s.charge_state,
                                             target_species=fbpic_target )


    def _create_new_fbpic_species(self, s, layout, injection_plane_position,
        injection_plane_normal_vector, initialize_self_field):

        # - For the case of a plasma/beam defined in a gridded layout
        if type(layout) == PICMI_GriddedLayout:
            # - Uniform distribution
            if type(s.initial_distribution)==PICMI_UniformDistribution:
                n0 = s.initial_distribution.density
                dens_func = None
            # - Analytic distribution
            elif type(s.initial_distribution)==PICMI_AnalyticDistribution:
                import numexpr
                density_expression = s.initial_distribution.density_expression
                if s.density_scale is not None:
                    n0 = s.density_scale
                else:
                    n0 = 1.
                def dens_func(x, y, z):
                    d = locals()
                    d.update( s.initial_distribution.user_defined_kw )
                    n = numexpr.evaluate( density_expression, local_dict=d )
                    return n
            else:
                raise ValueError('Unknown combination of layout and distribution')
            p_nr = layout.n_macroparticle_per_cell[0]
            p_nt = layout.n_macroparticle_per_cell[1]
            p_nz = layout.n_macroparticle_per_cell[2]

            if initialize_self_field or (injection_plane_position is not None):
                assert s.initial_distribution.fill_in == False

                if injection_plane_position is None:
                    z_injection_plane = None
                else:
                    z_injection_plane = injection_plane_position[-1]
                gamma0_beta0 = s.initial_distribution.directed_velocity[-1]/c
                gamma0 = ( 1 + gamma0_beta0**2 )**.5
                fbpic_species = add_particle_bunch( self.fbpic_sim,
                    q=s.charge, m=s.mass, gamma0=gamma0, n=n0,
                    dens_func=dens_func, p_nz=p_nz, p_nr=p_nr, p_nt=p_nt,
                    p_zmin=s.initial_distribution.lower_bound[-1],
                    p_zmax=s.initial_distribution.upper_bound[-1],
                    p_rmin=0,
                    p_rmax=s.initial_distribution.upper_bound[0],
                    boost=self.fbpic_sim.boost,
                    z_injection_plane=z_injection_plane,
                    initialize_self_field=initialize_self_field,
                    boost_positions_in_dens_func=True )
            else:
                fbpic_species = self.fbpic_sim.add_new_species(
                    q=s.charge, m=s.mass, n=n0,
                    dens_func=dens_func, p_nz=p_nz, p_nr=p_nr, p_nt=p_nt,
                    p_zmin=s.initial_distribution.lower_bound[-1],
                    p_zmax=s.initial_distribution.upper_bound[-1],
                    p_rmax=s.initial_distribution.upper_bound[0],
                    continuous_injection=s.initial_distribution.fill_in,
                    boost_positions_in_dens_func=True )

        # - For the case of a Gaussian beam
        elif (type(s.initial_distribution)==PICMI_GaussianBunchDistribution) \
             and (type(layout) == PICMI_PseudoRandomLayout):
            dist = s.initial_distribution
            gamma0_beta0 = dist.centroid_velocity[-1]/c
            gamma0 = ( 1 + gamma0_beta0**2 )**.5
            sig_r = dist.rms_bunch_size[0]
            sig_z = dist.rms_bunch_size[-1]
            sig_gamma = dist.rms_velocity[-1]/c
            sig_vr = dist.rms_velocity[0] / gamma0
            if sig_vr != 0:
                tf = - sig_r**2/sig_vr**2 * dist.velocity_divergence[0]
            else:
                tf = 0.
            zf = dist.centroid_position[-1] + \
                 dist.centroid_velocity[-1]/gamma0 * tf
            # Calculate size at focus and emittance
            sig_r0 = (sig_r**2 - (sig_vr*tf)**2)**0.5
            n_emit = gamma0 * sig_r0 * sig_vr/c
            # Get the number of physical particles
            n_physical_particles = dist.n_physical_particles
            if s.density_scale is not None:
                n_physical_particles *= s.density_scale
            fbpic_species = add_particle_bunch_gaussian( self.fbpic_sim,
                                q=s.charge, m=s.mass,
                                gamma0=gamma0, sig_gamma=sig_gamma,
                                sig_r=sig_r0, sig_z=sig_z, n_emit=n_emit,
                                n_physical_particles=n_physical_particles,
                                n_macroparticles=layout.n_macroparticles,
                                zf=zf, tf=tf, boost=self.fbpic_sim.boost,
                                initialize_self_field=initialize_self_field )

        # - For the case of an empty species
        elif (s.initial_distribution is None) and (layout is None):
            fbpic_species = self.fbpic_sim.add_new_species(q=s.charge, m=s.mass)

        else:
            raise ValueError('Unknown combination of layout and distribution')

        return fbpic_species


    # Redefine the method `add_diagnostic` of the parent class
    def add_diagnostic(self, diagnostic):
        # Call method of parent class
        PICMI_Simulation.add_diagnostic( self, diagnostic )

        # Handle iteration_min/max in regular diagnostic
        if type(diagnostic) in [PICMI_FieldDiagnostic, PICMI_ParticleDiagnostic]:
            if diagnostic.step_min is None:
                iteration_min = 0
            else:
                iteration_min = diagnostic.step_min
            if diagnostic.step_max is None:
                iteration_max = np.inf
            else:
                iteration_max = diagnostic.step_max

        # Register field diagnostic
        if type(diagnostic) == PICMI_FieldDiagnostic:
<<<<<<< HEAD
            data_list = set()  # Use set to avoid redundancy
            rho_density_list = []
            for data in diagnostic.data_list:
                if data in ['Ex', 'Ey', 'Ez']:
                    data_list.add('E')
                elif data in ['Bx', 'By', 'Bz']:
                    data_list.add('B')
                elif data in ['Jx', 'Jy', 'Jz']:
                    data_list.add('J')
                elif data == 'rho':
                    data_list.add('rho')
                elif data.startswith('rho_'):
                    # particle density diagnostics, rho_speciesname
                    rho_density_list.append(data)
                
=======
            if diagnostic.data_list is None:
                data_list = ['rho', 'E', 'B', 'J']
            else:
                data_list = diagnostic.data_list
>>>>>>> d078251f
            diag = FieldDiagnostic(
                    period=diagnostic.period,
                    fldobject=self.fbpic_sim.fld,
                    comm=self.fbpic_sim.comm,
<<<<<<< HEAD
                    fieldtypes=list(data_list),
=======
                    fieldtypes=data_list,
>>>>>>> d078251f
                    write_dir=diagnostic.write_dir,
                    iteration_min=iteration_min,
                    iteration_max=iteration_max)

            if rho_density_list:
                species_dict = {}
                for data in rho_density_list:
                    sname = data[4:]
                    for s in self.species:
                        if s.name == sname:
                            species_dict[s.name] = s.fbpic_species
                pdd_diag = ParticleChargeDensityDiagnostic(
                            period=diagnostic.period,
                            sim=self.fbpic_sim,
                            species=species_dict,
                            write_dir=diagnostic.write_dir,
                            iteration_min=iteration_min,
                            iteration_max=iteration_max)
                self.fbpic_sim.diags.append( pdd_diag )

        elif type(diagnostic) == PICMI_LabFrameFieldDiagnostic:
            diag = BackTransformedFieldDiagnostic(
                    zmin_lab=diagnostic.grid.zmin,
                    zmax_lab=diagnostic.grid.zmax,
                    v_lab=c,
                    dt_snapshots_lab=diagnostic.dt_snapshots,
                    Ntot_snapshots_lab=diagnostic.num_snapshots,
                    gamma_boost=self.gamma_boost,
                    period=100,
                    fldobject=self.fbpic_sim.fld,
                    comm=self.fbpic_sim.comm,
                    fieldtypes=diagnostic.data_list,
                    write_dir=diagnostic.write_dir)
        # Register particle diagnostic
        elif type(diagnostic) in [PICMI_ParticleDiagnostic,
                                  PICMI_LabFrameParticleDiagnostic]:
            species_dict = {}
            for s in diagnostic.species:
                if s.name is None:
                    raise ValueError('When using a species in a diagnostic, '
                                      'its name must be set.')
                species_dict[s.name] = s.fbpic_species
<<<<<<< HEAD

            if type(diagnostic) == PICMI_ParticleDiagnostic:
                diag = ParticleDiagnostic(
=======
            if diagnostic.data_list is None:
                data_list = ['position', 'momentum', 'weighting']
            else:
                data_list = diagnostic.data_list
            diag = ParticleDiagnostic(
>>>>>>> d078251f
                    period=diagnostic.period,
                    species=species_dict,
                    comm=self.fbpic_sim.comm,
                    particle_data=data_list,
                    write_dir=diagnostic.write_dir,
                    iteration_min=iteration_min,
                    iteration_max=iteration_max)
            else:
                diag = BackTransformedParticleDiagnostic(
                    zmin_lab=diagnostic.grid.zmin,
                    zmax_lab=diagnostic.grid.zmax,
                    v_lab=c,
                    dt_snapshots_lab=diagnostic.dt_snapshots,
                    Ntot_snapshots_lab=diagnostic.num_snapshots,
                    gamma_boost=self.gamma_boost,
                    period=100,
                    fldobject=self.fbpic_sim.fld,
                    species=species_dict,
                    comm=self.fbpic_sim.comm,
                    particle_data=diagnostic.data_list,
                    write_dir=diagnostic.write_dir)

        # Add it to the FBPIC simulation
        self.fbpic_sim.diags.append( diag )

    # Redefine the method `add_diagnostic` of the parent class
    def add_applied_field(self, applied_field):
        # Call method of parent class
        PICMI_Simulation.add_applied_field( self, applied_field )

        if type(applied_field) == PICMI_Mirror:
            assert applied_field.z_front_location is not None
            mirror = Mirror( z_lab=applied_field.z_front_location,
                             n_cells=applied_field.number_of_cells,
                             gamma_boost=self.fbpic_sim.boost.gamma0 )
            self.fbpic_sim.mirrors.append( mirror )

        elif type(applied_field) == PICMI_ConstantAppliedField:
            # TODO: Handle bounds
            for field_name in ['Ex', 'Ey', 'Ez', 'Bx', 'By', 'Bz']:
                field_value = getattr( applied_field, field_name )
                if field_value is None:
                    continue
                def field_func( F, x, y, z, t, amplitude, length_scale ):
                    return( F + amplitude * field_value )
                # Pass it to FBPIC
                self.fbpic_sim.external_fields.append(
                    ExternalField( field_func, field_name, 1., 0.)
                )

        elif type(applied_field) == PICMI_AnalyticAppliedField:
            # TODO: Handle bounds
            for field_name in ['Ex', 'Ey', 'Ez', 'Bx', 'By', 'Bz']:
                # Extract expression and execute it inside a function definition
                expression = getattr( applied_field, field_name+'_expression' )
                if expression is None:
                    continue
                define_function_code = \
                """def fieldfunc( F, x, y, z, t, amplitude, length_scale ):\n    return( F + amplitude * %s )""" %expression
                # Take into account user-defined variables
                for k in applied_field.user_defined_kw:
                    define_function_code = \
                        "%s = %s\n" %(k,applied_field.user_defined_kw[k]) \
                        + define_function_code
                exec( define_function_code, globals() )
                # Pass it to FBPIC
                self.fbpic_sim.external_fields.append(
                    ExternalField( fieldfunc, field_name, 1., 0.)
                )

        else:
            raise ValueError("Unrecognized `applied_field` type.")


    # Redefine the method `step` of the parent class
    def step(self, nsteps=None):
        if nsteps is None:
            nsteps = self.max_steps
        self.fbpic_sim.step( nsteps )<|MERGE_RESOLUTION|>--- conflicted
+++ resolved
@@ -342,42 +342,39 @@
                 iteration_max = diagnostic.step_max
 
         # Register field diagnostic
-        if type(diagnostic) == PICMI_FieldDiagnostic:
-<<<<<<< HEAD
-            data_list = set()  # Use set to avoid redundancy
-            rho_density_list = []
-            for data in diagnostic.data_list:
-                if data in ['Ex', 'Ey', 'Ez']:
-                    data_list.add('E')
-                elif data in ['Bx', 'By', 'Bz']:
-                    data_list.add('B')
-                elif data in ['Jx', 'Jy', 'Jz']:
-                    data_list.add('J')
-                elif data == 'rho':
-                    data_list.add('rho')
-                elif data.startswith('rho_'):
-                    # particle density diagnostics, rho_speciesname
-                    rho_density_list.append(data)
-                
-=======
+        if type(diagnostic) in [PICMI_FieldDiagnostic, PICMI_LabFrameFieldDiagnostic]:
             if diagnostic.data_list is None:
                 data_list = ['rho', 'E', 'B', 'J']
             else:
-                data_list = diagnostic.data_list
->>>>>>> d078251f
+                data_list = set()  # Use set to avoid redundancy
+                for data in diagnostic.data_list:
+                    if data in ['Ex', 'Ey', 'Ez']:
+                        data_list.add('E')
+                    elif data in ['Bx', 'By', 'Bz']:
+                        data_list.add('B')
+                    elif data in ['Jx', 'Jy', 'Jz']:
+                        data_list.add('J')
+                    elif data == 'rho':
+                        data_list.add('rho')
+                data_list = list(data_list)
+
+        if type(diagnostic) == PICMI_FieldDiagnostic:
+
             diag = FieldDiagnostic(
                     period=diagnostic.period,
                     fldobject=self.fbpic_sim.fld,
                     comm=self.fbpic_sim.comm,
-<<<<<<< HEAD
-                    fieldtypes=list(data_list),
-=======
                     fieldtypes=data_list,
->>>>>>> d078251f
                     write_dir=diagnostic.write_dir,
                     iteration_min=iteration_min,
                     iteration_max=iteration_max)
 
+            # Register particle density diagnostic
+            rho_density_list = []
+            for data in diagnostic.data_list:
+                if data.startswith('rho_'):
+                    # particle density diagnostics, rho_speciesname
+                    rho_density_list.append(data)
             if rho_density_list:
                 species_dict = {}
                 for data in rho_density_list:
@@ -416,17 +413,12 @@
                     raise ValueError('When using a species in a diagnostic, '
                                       'its name must be set.')
                 species_dict[s.name] = s.fbpic_species
-<<<<<<< HEAD
-
+            if diagnostic.data_list is None:
+                data_list = ['position', 'momentum', 'weighting']
+            else:
+                data_list = diagnostic.data_list
             if type(diagnostic) == PICMI_ParticleDiagnostic:
                 diag = ParticleDiagnostic(
-=======
-            if diagnostic.data_list is None:
-                data_list = ['position', 'momentum', 'weighting']
-            else:
-                data_list = diagnostic.data_list
-            diag = ParticleDiagnostic(
->>>>>>> d078251f
                     period=diagnostic.period,
                     species=species_dict,
                     comm=self.fbpic_sim.comm,
@@ -446,7 +438,7 @@
                     fldobject=self.fbpic_sim.fld,
                     species=species_dict,
                     comm=self.fbpic_sim.comm,
-                    particle_data=diagnostic.data_list,
+                    particle_data=data_list,
                     write_dir=diagnostic.write_dir)
 
         # Add it to the FBPIC simulation
@@ -484,6 +476,7 @@
                 expression = getattr( applied_field, field_name+'_expression' )
                 if expression is None:
                     continue
+                fieldfunc = None
                 define_function_code = \
                 """def fieldfunc( F, x, y, z, t, amplitude, length_scale ):\n    return( F + amplitude * %s )""" %expression
                 # Take into account user-defined variables
